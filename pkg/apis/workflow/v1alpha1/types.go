--- conflicted
+++ resolved
@@ -33,7 +33,6 @@
 	NodeError     NodePhase = "Error"
 )
 
-<<<<<<< HEAD
 // NodeType is the type of a node
 type NodeType string
 
@@ -47,10 +46,7 @@
 	NodeTypeSkipped   NodeType = "Skipped"
 )
 
-// Workflow is the definition of our CRD Workflow class
-=======
 // Workflow is the definition of a workflow resource
->>>>>>> 563bda75
 // +genclient
 // +genclient:noStatus
 // +k8s:deepcopy-gen:interfaces=k8s.io/apimachinery/pkg/runtime.Object
@@ -145,23 +141,15 @@
 	// Script runs a portion of code against an interpreter
 	Script *Script `json:"script,omitempty"`
 
-<<<<<<< HEAD
-	// Sidecar containers
-	Sidecars []Sidecar `json:"sidecars,omitempty"`
-
 	// Resource template subtype which can run k8s resources
 	Resource *ResourceTemplate `json:"resource,omitempty"`
 
 	// DAG template subtype which runs a DAG
 	DAG *DAG `json:"dag,omitempty"`
-=======
-	// Resource template subtype which can run k8s resources
-	Resource *ResourceTemplate `json:"resource,omitempty"`
 
 	// Sidecars is a list of containers which run alongside the main container
 	// Sidecars are automatically killed when the main container completes
 	Sidecars []Sidecar `json:"sidecars,omitempty"`
->>>>>>> 563bda75
 
 	// Location in which all files related to the step will be stored (logs, artifacts, etc...).
 	// Can be overridden by individual items in Outputs. If omitted, will use the default
@@ -406,11 +394,7 @@
 	// Daemoned tracks whether or not this node was daemoned and need to be terminated
 	Daemoned *bool `json:"daemoned,omitempty"`
 
-<<<<<<< HEAD
-	// RetryStrategy controls how to retry a step
-=======
 	// RetryStrategy contains retry information about the node
->>>>>>> 563bda75
 	RetryStrategy *RetryStrategy `json:"retryStrategy,omitempty"`
 
 	// Outputs captures output parameter values and artifact locations
